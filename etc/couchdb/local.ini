; CouchDB Configuration Settings

; Custom settings should be made in this file. They will override settings
; in default.ini, but unlike changes made to default.ini, this file won't be
; overwritten on server upgrade.

[couchdb]
;max_document_size = 4294967296 ; bytes

[httpd]
;port = 5984
;bind_address = 127.0.0.1
; Uncomment next line to trigger basic-auth popup on unauthorized requests.
;WWW-Authenticate = Basic realm="administrator"

; Uncomment next line to set the configuration modification whitelist. Only
; whitelisted values may be changed via the /_config URLs. To allow the admin
; to change this value over HTTP, remember to include {httpd,config_whitelist}
; itself. Excluding it from the list would require editing this file to update
; the whitelist.
;config_whitelist = [{httpd,config_whitelist}, {log,level}, {etc,etc}]

<<<<<<< HEAD
=======
[couch_httpd_auth]
; If you set this to true, you should also uncomment the WWW-Authenticate line
; above. If you don't configure a WWW-Authenticate header, CouchDB will send
; Basic realm="server" in order to prevent you getting logged out.
; require_valid_user = false

>>>>>>> 771dd479
[log]
;level = debug

[daemons]
; enable SSL support by uncommenting the following line and supply the PEM's below.
; httpsd = {couch_httpd, start_link, [https]}

[ssl]
;cert_file = /full/path/to/server_cert.pem
;key_file = /full/path/to/server_key.pem

; To enable Virtual Hosts in CouchDB, add a vhost = path directive. All requests to
; the Virual Host will be redirected to the path. In the example below all requests
; to http://example.com/ are redirected to /database.
; If you run CouchDB on a specific port, include the port number in the vhost:
; example.com:5984 = /database

[vhosts]
;example.com = /database/

[update_notification]
;unique notifier name=/full/path/to/exe -with "cmd line arg"

; To create an admin account uncomment the '[admins]' section below and add a
; line in the format 'username = password'. When you next start CouchDB, it
; will change the password to a hash (so that your passwords don't linger
; around in plain-text files). You can add more admin accounts with more
; 'username = password' lines. Don't forget to restart CouchDB after
; changing this.
[admins]
;admin = mysecretpassword<|MERGE_RESOLUTION|>--- conflicted
+++ resolved
@@ -20,15 +20,12 @@
 ; the whitelist.
 ;config_whitelist = [{httpd,config_whitelist}, {log,level}, {etc,etc}]
 
-<<<<<<< HEAD
-=======
 [couch_httpd_auth]
 ; If you set this to true, you should also uncomment the WWW-Authenticate line
 ; above. If you don't configure a WWW-Authenticate header, CouchDB will send
 ; Basic realm="server" in order to prevent you getting logged out.
 ; require_valid_user = false
 
->>>>>>> 771dd479
 [log]
 ;level = debug
 
