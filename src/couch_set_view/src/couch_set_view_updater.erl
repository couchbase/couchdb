% -*- Mode: Erlang; tab-width: 4; c-basic-offset: 4; indent-tabs-mode: nil -*- */

% Licensed under the Apache License, Version 2.0 (the "License"); you may not
% use this file except in compliance with the License. You may obtain a copy of
% the License at
%
%   http://www.apache.org/licenses/LICENSE-2.0
%
% Unless required by applicable law or agreed to in writing, software
% distributed under the License is distributed on an "AS IS" BASIS, WITHOUT
% WARRANTIES OR CONDITIONS OF ANY KIND, either express or implied. See the
% License for the specific language governing permissions and limitations under
% the License.

-module(couch_set_view_updater).

-export([update/6]).
% Exported for the MapReduce specific stuff
-export([new_sort_file_name/1]).
% Exported for unit tests only.
-export([convert_back_index_kvs_to_binary/2]).

-include("couch_db.hrl").
-include("couch_set_view_updater.hrl").

-define(MAP_QUEUE_SIZE, 256 * 1024).
-define(WRITE_QUEUE_SIZE, 512 * 1024).

% incremental updates
-define(INC_MAX_TMP_FILE_SIZE, 31457280).
-define(MIN_BATCH_SIZE_PER_VIEW, 65536).

% For file sorter and file merger commands.
-define(PORT_OPTS,
        [exit_status, use_stdio, stderr_to_stdout, {line, 4096}, binary]).


-spec update(pid(), #set_view_group{},
             partition_seqs(), boolean(), string(), [term()]) -> no_return().
update(Owner, Group, CurSeqs, CompactorRunning, TmpDir, Options) ->
    #set_view_group{
        set_name = SetName,
        type = Type,
        name = DDocId
    } = Group,
    ActiveParts = couch_set_view_util:decode_bitmask(?set_abitmask(Group)),
    PassiveParts = couch_set_view_util:decode_bitmask(?set_pbitmask(Group)),
    NumChanges = couch_set_view_util:missing_changes_count(CurSeqs, ?set_seqs(Group)),

    process_flag(trap_exit, true),

    BeforeEnterTs = os:timestamp(),
    Parent = self(),
    BarrierEntryPid = spawn_link(fun() ->
        DDocIds = couch_set_view_util:get_ddoc_ids_with_sig(SetName, Group),
        couch_task_status:add_task([
            {type, blocked_indexer},
            {set, SetName},
            {signature, ?l2b(couch_util:to_hex(Group#set_view_group.sig))},
            {design_documents, DDocIds},
            {indexer_type, Type}
        ]),
        case Type of
        main ->
            ok = couch_index_barrier:enter(couch_main_index_barrier, Parent);
        replica ->
            ok = couch_index_barrier:enter(couch_replica_index_barrier, Parent)
        end,
        Parent ! {done, self(), (timer:now_diff(os:timestamp(), BeforeEnterTs) / 1000000)},
        receive shutdown -> ok end
    end),

    BlockedTime = receive
    {done, BarrierEntryPid, Duration} ->
        Duration;
    {'EXIT', _, Reason} ->
        exit({updater_error, Reason})
    end,

    CleanupParts = couch_set_view_util:decode_bitmask(?set_cbitmask(Group)),
    InitialBuild = couch_set_view_util:is_group_empty(Group),
    ?LOG_INFO("Updater for set view `~s`, ~s group `~s` started~n"
              "Active partitions:    ~w~n"
              "Passive partitions:   ~w~n"
              "Cleanup partitions:   ~w~n"
              "Replicas to transfer: ~w~n"
              "Pending transition:   ~n"
              "    active:           ~w~n"
              "    passive:          ~w~n"
              "    unindexable:      ~w~n"
              "Initial build:        ~s~n"
              "Compactor running:    ~s~n"
              "Min # changes:        ~p~n",
              [SetName, Type, DDocId,
               ActiveParts,
               PassiveParts,
               CleanupParts,
               ?set_replicas_on_transfer(Group),
               ?pending_transition_active(?set_pending_transition(Group)),
               ?pending_transition_passive(?set_pending_transition(Group)),
               ?pending_transition_unindexable(?set_pending_transition(Group)),
               InitialBuild,
               CompactorRunning,
               NumChanges
              ]),

    WriterAcc0 = #writer_acc{
        parent = self(),
        owner = Owner,
        group = Group,
        initial_build = InitialBuild,
        max_seqs = CurSeqs,
        tmp_dir = TmpDir,
        max_insert_batch_size = list_to_integer(
            couch_config:get("set_views", "indexer_max_insert_batch_size", "1048576"))
    },
    update(WriterAcc0, ActiveParts, PassiveParts,
            BlockedTime, BarrierEntryPid, NumChanges, CompactorRunning, Options).


update(WriterAcc, ActiveParts, PassiveParts, BlockedTime,
       BarrierEntryPid, NumChanges, CompactorRunning, Options) ->
    #writer_acc{
        owner = Owner,
        group = Group
    } = WriterAcc,
    #set_view_group{
        set_name = SetName,
        type = Type,
        name = DDocId,
        sig = GroupSig,
        mod = Mod
    } = Group,

    StartTime = os:timestamp(),

    MapQueueOptions = [{max_size, ?MAP_QUEUE_SIZE}, {max_items, infinity}],
    WriteQueueOptions = [{max_size, ?WRITE_QUEUE_SIZE}, {max_items, infinity}],
    {ok, MapQueue} = couch_work_queue:new(MapQueueOptions),
    {ok, WriteQueue} = couch_work_queue:new(WriteQueueOptions),

    Mapper = spawn_link(fun() ->
        try
            couch_set_view_mapreduce:start_map_context(Group),
            try
                do_maps(Group, MapQueue, WriteQueue)
            after
                couch_set_view_mapreduce:end_map_context()
            end
        catch _:Error ->
            Stacktrace = erlang:get_stacktrace(),
            ?LOG_ERROR("Set view `~s`, ~s group `~s`, mapper error~n"
                "error:      ~p~n"
                "stacktrace: ~p~n",
                [SetName, Type, DDocId, Error, Stacktrace]),
            exit(Error)
        end
    end),

    Parent = self(),
    Writer = spawn_link(fun() ->
        BarrierEntryPid ! shutdown,
        ViewEmptyKVs = [{View, []} || View <- Group#set_view_group.views],
        WriterAcc2 = init_tmp_files(WriterAcc#writer_acc{
            parent = Parent,
            group = Group,
            write_queue = WriteQueue,
            view_empty_kvs = ViewEmptyKVs,
            compactor_running = CompactorRunning,
            initial_seqs = ?set_seqs(Group)
        }),
        ok = couch_set_view_util:open_raw_read_fd(Group),
        try
            Mod:start_reduce_context(Group),
            try
                WriterAcc3 = do_writes(WriterAcc2),
                receive
                {new_partition_versions, PartVersions} ->
                    WriterAccGroup = WriterAcc3#writer_acc.group,
                    WriterAccHeader = WriterAccGroup#set_view_group.index_header,
                    FinalWriterAcc = WriterAcc3#writer_acc{
                        group = WriterAccGroup#set_view_group{
                            index_header = WriterAccHeader#set_view_index_header{
                                partition_versions = PartVersions
                            }
                        }
                    }
                end,
                Parent ! {writer_finished, FinalWriterAcc}
            after
                Mod:end_reduce_context(Group)
            end
        catch _:Error ->
            Stacktrace = erlang:get_stacktrace(),
            ?LOG_ERROR("Set view `~s`, ~s group `~s`, writer error~n"
                "error:      ~p~n"
                "stacktrace: ~p~n",
                [SetName, Type, DDocId, Error, Stacktrace]),
            exit(Error)
        after
            ok = couch_set_view_util:close_raw_read_fd(Group)
        end
    end),

    InitialBuild = WriterAcc#writer_acc.initial_build,
    NumChanges2 = case InitialBuild of
        true ->
            couch_set_view_updater_helper:count_items_from_set(Group, ActiveParts ++ PassiveParts);
        false ->
            NumChanges
    end,

    DocLoader = spawn_link(fun() ->
        DDocIds = couch_set_view_util:get_ddoc_ids_with_sig(SetName, Group),
        couch_task_status:add_task([
            {type, indexer},
            {set, SetName},
            {signature, ?l2b(couch_util:to_hex(GroupSig))},
            {design_documents, DDocIds},
            {indexer_type, Type},
            {progress, 0},
            {changes_done, 0},
            {initial_build, InitialBuild},
            {total_changes, NumChanges2}
        ]),
        couch_task_status:set_update_frequency(5000),
        case lists:member(pause, Options) of
        true ->
            % For reliable unit testing, to verify that adding new partitions
            % to the passive state doesn't restart the updater and the updater
            % can be aware of it and index these new partitions in the same run.
            receive continue -> ok end;
        false ->
            ok
        end,
        try
            PartVersions = load_changes(
                Owner, Parent, Group, MapQueue, ActiveParts, PassiveParts,
                WriterAcc#writer_acc.initial_build),
            Parent ! {new_partition_versions, PartVersions}
        catch
        throw:purge ->
            exit(purge);
        throw:{rollback, RollbackSeqs} ->
            exit({rollback, RollbackSeqs});
        _:Error ->
            Stacktrace = erlang:get_stacktrace(),
            ?LOG_ERROR("Set view `~s`, ~s group `~s`, doc loader error~n"
                "error:      ~p~n"
                "stacktrace: ~p~n",
                [SetName, Type, DDocId, Error, Stacktrace]),
            exit(Error)
        end,
        % Since updater progress stats is added from docloader,
        % this process has to stay till updater has completed.
        receive
        updater_finished ->
            ok
        end
    end),

    Result = wait_result_loop(StartTime, DocLoader, Mapper, Writer, BlockedTime, Group),
    case Type of
    main ->
        ok = couch_index_barrier:leave(couch_main_index_barrier);
    replica ->
        ok = couch_index_barrier:leave(couch_replica_index_barrier)
    end,
    case Result of
    {updater_finished, #set_view_updater_result{group = NewGroup}} ->
        ?LOG_DEBUG("Updater for ~s set view group `~s`, set `~s`, writer finished:~n"
                   "  start seqs: ~w~n"
                   "  end seqs:   ~w~n",
                   [Type, DDocId, SetName, ?set_seqs(Group), ?set_seqs(NewGroup)]);
    _ ->
        ok
    end,
    DocLoader ! updater_finished,
    exit(Result).


wait_result_loop(StartTime, DocLoader, Mapper, Writer, BlockedTime, OldGroup) ->
    #set_view_group{set_name = SetName, name = DDocId, type = Type} = OldGroup,
    receive
    {new_passive_partitions, _} = NewPassivePartitions ->
        Writer ! NewPassivePartitions,
        DocLoader ! NewPassivePartitions,
        wait_result_loop(StartTime, DocLoader, Mapper, Writer, BlockedTime, OldGroup);
    continue ->
        % Used by unit tests.
        DocLoader ! continue,
        wait_result_loop(StartTime, DocLoader, Mapper, Writer, BlockedTime, OldGroup);
    {new_partition_versions, PartVersions} ->
        Writer ! {new_partition_versions, PartVersions},
        wait_result_loop(StartTime, DocLoader, Mapper, Writer, BlockedTime, OldGroup);
    {writer_finished, WriterAcc} ->
        Stats0 = WriterAcc#writer_acc.stats,
        Result = #set_view_updater_result{
            group = WriterAcc#writer_acc.group,
            state = WriterAcc#writer_acc.state,
            stats = Stats0#set_view_updater_stats{
                indexing_time = timer:now_diff(os:timestamp(), StartTime) / 1000000,
                blocked_time = BlockedTime
            },
            tmp_file = case WriterAcc#writer_acc.initial_build of
                true ->
                    dict:fetch(build_file, WriterAcc#writer_acc.tmp_files);
                false ->
                    ""
                end
        },
        {updater_finished, Result};
    {compactor_started, Pid, Ref} ->
        ?LOG_INFO("Set view `~s`, ~s group `~s`, updater received "
                  "compactor ~p notification, ref ~p, writer ~p",
                   [SetName, Type, DDocId, Pid, Ref, Writer]),
        Writer ! {compactor_started, self()},
        erlang:put(compactor_pid, {Pid, Ref}),
        wait_result_loop(StartTime, DocLoader, Mapper, Writer, BlockedTime, OldGroup);
    {compactor_started_ack, Writer, GroupSnapshot} ->
        ?LOG_INFO("Set view `~s`, ~s group `~s`, updater received compaction ack"
                  " from writer ~p", [SetName, Type, DDocId, Writer]),
        {Pid, Ref} = erlang:erase(compactor_pid),
        Pid ! {Ref, {ok, GroupSnapshot}},
        wait_result_loop(StartTime, DocLoader, Mapper, Writer, BlockedTime, OldGroup);
    {'EXIT', _, Reason} when Reason =/= normal ->
        couch_util:shutdown_sync(DocLoader),
        couch_util:shutdown_sync(Mapper),
        couch_util:shutdown_sync(Writer),
        {updater_error, Reason};
    {native_updater_start, Writer} ->
        % We need control over spawning native updater process
        % This helps to terminate native os processes correctly
        Writer ! {ok, native_updater_start},
        receive
        {native_updater_pid, NativeUpdater} ->
            erlang:put(native_updater, NativeUpdater)
        end,
        wait_result_loop(StartTime, DocLoader, Mapper, Writer, BlockedTime, OldGroup);
    stop ->
        case erlang:erase(native_updater) of
        undefined ->
            couch_util:shutdown_sync(DocLoader),
            couch_util:shutdown_sync(Mapper),
            couch_util:shutdown_sync(Writer);
        NativeUpdater ->
            MRef = erlang:monitor(process, NativeUpdater),
            NativeUpdater ! stop,
            receive
            {'DOWN', MRef, process, NativeUpdater, _} ->
                couch_util:shutdown_sync(DocLoader),
                couch_util:shutdown_sync(Mapper),
                couch_util:shutdown_sync(Writer)
            end
        end,
        exit({updater_error, shutdown})
    end.


load_changes(Owner, Updater, Group, MapQueue, ActiveParts, PassiveParts,
        InitialBuild) ->
    #set_view_group{
        set_name = SetName,
        name = DDocId,
        type = GroupType,
        index_header = #set_view_index_header{
            seqs = SinceSeqs,
            partition_versions = PartVersions0
        },
        upr_pid = UprPid
    } = Group,

    MaxDocSize = list_to_integer(
        couch_config:get("set_views", "indexer_max_doc_size", "0")),
    FoldFun = fun(PartId, {AccCount, AccSeqs, AccVersions, AccRollbacks}) ->
        case couch_set_view_util:has_part_seq(PartId, ?set_unindexable_seqs(Group))
            andalso not lists:member(PartId, ?set_replicas_on_transfer(Group)) of
        true ->
            {AccCount, AccSeqs, AccVersions, AccRollbacks};
        false ->
            Since = couch_util:get_value(PartId, SinceSeqs, 0),
            PartVersions = couch_util:get_value(PartId, AccVersions),
            case AccRollbacks of
            [] ->
                {ok, EndSeq} = couch_upr:get_sequence_number(UprPid, PartId),
                case EndSeq =:= Since of
                true ->
                    {AccCount, AccSeqs, AccVersions, AccRollbacks};
                false ->
                    ChangesWrapper = fun(Item, AccCount2) ->
                        queue_doc(Item, MapQueue, Group, MaxDocSize, InitialBuild),
                        AccCount2 + 1
                    end,
                    Result = couch_upr:enum_docs_since(
                        UprPid, PartId, PartVersions, Since, EndSeq,
                        ChangesWrapper, AccCount),
                    case Result of
                    {ok, AccCount3, NewPartVersions} ->
                        AccSeqs2 = orddict:store(PartId, EndSeq, AccSeqs),
                        AccVersions2 = lists:ukeymerge(
                            1, [{PartId, NewPartVersions}], AccVersions),
                        AccRollbacks2 = AccRollbacks;
                    {rollback, RollbackSeq} ->
                        AccCount3 = AccCount,
                        AccSeqs2 = AccSeqs,
                        AccVersions2 = AccVersions,
                        AccRollbacks2 = ordsets:add_element(
                            {PartId, RollbackSeq}, AccRollbacks)
                    end,
                    {AccCount3, AccSeqs2, AccVersions2, AccRollbacks2}
                end;
            _ ->
                % If there is a rollback needed, don't store any new documents
                % in the index, but just check for a rollback of another
                % partition (i.e. a request with start seq == end seq)
                ChangesWrapper = fun(_, _) -> ok end,
                Result = couch_upr:enum_docs_since(
                    UprPid, PartId, PartVersions, Since, Since, ChangesWrapper,
                    AccCount),
                case Result of
                {ok, _, _} ->
                    AccRollbacks2 = AccRollbacks;
                {rollback, RollbackSeq} ->
                    AccRollbacks2 = ordsets:add_element(
                        {PartId, RollbackSeq}, AccRollbacks)
                end,
                {AccCount, AccSeqs, AccVersions, AccRollbacks2}
            end
        end
    end,

    notify_owner(Owner, {state, updating_active}, Updater),
    case ActiveParts of
    [] ->
        ActiveChangesCount = 0,
        MaxSeqs = orddict:new(),
        PartVersions = PartVersions0,
        Rollbacks = [];
    _ ->
        ?LOG_INFO("Updater reading changes from active partitions to "
                  "update ~s set view group `~s` from set `~s`",
                  [GroupType, DDocId, SetName]),
        {ActiveChangesCount, MaxSeqs, PartVersions, Rollbacks} = lists:foldl(
            FoldFun, {0, orddict:new(), PartVersions0, ordsets:new()},
            ActiveParts)
    end,
    case PassiveParts of
    [] ->
        FinalChangesCount = ActiveChangesCount,
        MaxSeqs2 = MaxSeqs,
        PartVersions2 = PartVersions,
        Rollbacks2 = Rollbacks;
    _ ->
        ?LOG_INFO("Updater reading changes from passive partitions to "
                  "update ~s set view group `~s` from set `~s`",
                  [GroupType, DDocId, SetName]),
        {FinalChangesCount, MaxSeqs2, PartVersions2, Rollbacks2} = lists:foldl(
            FoldFun, {ActiveChangesCount, MaxSeqs, PartVersions, Rollbacks},
            PassiveParts)
    end,
    {FinalChangesCount3, MaxSeqs3, PartVersions3, Rollbacks3} =
        load_changes_from_passive_parts_in_mailbox(
            Group, FoldFun, FinalChangesCount, MaxSeqs2, PartVersions2, Rollbacks2),

    case Rollbacks3 of
    [] ->
        ok;
    _ ->
        throw({rollback, Rollbacks3})
    end,

    couch_work_queue:close(MapQueue),
    ?LOG_INFO("Updater for ~s set view group `~s`, set `~s`, read a total of ~p changes",
              [GroupType, DDocId, SetName, FinalChangesCount3]),
    ?LOG_DEBUG("Updater for ~s set view group `~s`, set `~s`, max partition seqs found:~n~w",
               [GroupType, DDocId, SetName, MaxSeqs3]),
    PartVersions3.


load_changes_from_passive_parts_in_mailbox(
        Group, FoldFun, ChangesCount, MaxSeqs, PartVersions0, Rollbacks) ->
    #set_view_group{
        set_name = SetName,
        name = DDocId,
        type = GroupType
    } = Group,
    receive
    {new_passive_partitions, Parts0} ->
        Parts = get_more_passive_partitions(Parts0),
        AddPartVersions = [{P, [{0, 0}]} || P <- Parts],
        PartVersions = lists:ukeymerge(1, AddPartVersions, PartVersions0),
        ?LOG_INFO("Updater reading changes from new passive partitions ~w to "
                  "update ~s set view group `~s` from set `~s`",
                  [Parts, GroupType, DDocId, SetName]),
        {ChangesCount2, MaxSeqs2, PartVersions2, Rollbacks2} = lists:foldl(
            FoldFun, {ChangesCount, MaxSeqs, PartVersions, Rollbacks}, Parts),
        load_changes_from_passive_parts_in_mailbox(
            Group, FoldFun, ChangesCount2, MaxSeqs2, PartVersions2, Rollbacks2)
    after 0 ->
        {ChangesCount, MaxSeqs, PartVersions0, Rollbacks}
    end.


get_more_passive_partitions(Parts) ->
    receive
    {new_passive_partitions, Parts2} ->
        get_more_passive_partitions(Parts ++ Parts2)
    after 0 ->
        Parts
    end.


notify_owner(Owner, Msg, UpdaterPid) ->
    Owner ! {updater_info, UpdaterPid, Msg}.


<<<<<<< HEAD
queue_doc({Seq, Doc, PartId}=Entry, MapQueue, Group, MaxDocSize,
        InitialBuild) ->
    case Doc#doc.deleted of
    true when InitialBuild ->
        ok;
    true ->
        couch_work_queue:queue(MapQueue, Entry),
        update_task(1);
    false ->
        #set_view_group{
           set_name = SetName,
           name = DDocId,
           type = GroupType
        } = Group,
        case couch_util:validate_utf8(Doc#doc.id) of
        true ->
            case (MaxDocSize > 0) andalso
                (iolist_size(Doc#doc.body) > MaxDocSize) of
            true ->
                ?LOG_MAPREDUCE_ERROR("Bucket `~s`, ~s group `~s`, skipping "
                    "document with ID `~s`: too large body (~p bytes)",
                    [SetName, GroupType, DDocId,
                     ?b2l(Doc#doc.id), iolist_size(Doc#doc.body)]);
            false ->
                couch_work_queue:queue(MapQueue, Entry),
                update_task(1)
            end;
        false ->
            % If the id isn't utf8 (memcached allows it), then log an error
            % message and skip the doc. Send it through the queue anyway
            % so we record the high seq num in case there are a bunch of
            % these at the end, we want to keep track of the high seq and
            % not reprocess again.
            ?LOG_MAPREDUCE_ERROR("Bucket `~s`, ~s group `~s`, skipping "
                "document with non-utf8 id. Doc id bytes: ~w",
                [SetName, GroupType, DDocId, ?b2l(Doc#doc.id)]),
            Entry2 = {Seq, Doc#doc{deleted = true}, PartId},
            couch_work_queue:queue(MapQueue, Entry2),
            update_task(1)
=======
load_doc(Db, PartitionId, DocInfo, MapQueue, Group, MaxDocSize, InitialBuild) ->
    #set_view_group{
        set_name = SetName,
        name = DDocId,
        type = GroupType
    } = Group,
    #doc_info{id=DocId, local_seq=Seq, deleted=Deleted} = DocInfo,
    case Deleted of
    true when InitialBuild ->
        Entry = nil;
    true ->
        Entry = {Seq, #doc{id = DocId, deleted = true}, PartitionId};
    false ->
        case couch_util:validate_utf8(DocId) of
        false ->
            Entry = {Seq, #doc{id = DocId, deleted = true}, PartitionId};
        true ->
            case couch_util:validate_utf8(DocId) of
            true ->
                {ok, Doc} = couch_db:open_doc_int(Db, DocInfo, []),
                % TODO: avoid reading whole doc to determine its size, requires
                % a minor storage layer change.
                case (MaxDocSize > 0) andalso
                    (iolist_size(Doc#doc.body) > MaxDocSize) of
                true ->
                    ?LOG_MAPREDUCE_ERROR("Bucket `~s`, ~s group `~s`, skipping "
                        "document with ID `~s`: too large body (~p bytes)",
                        [SetName, GroupType, DDocId,
                         DocId, iolist_size(Doc#doc.body)]),
                    Entry = {Seq, #doc{id = DocId, deleted = true}, PartitionId};
                false ->
                    Entry = {Seq, Doc, PartitionId}
                end;
            false ->
                % If the id isn't utf8 (memcached allows it), then log an error
                % message and skip the doc. Send it through the queue anyway
                % so we record the high seq num in case there are a bunch of
                % these at the end, we want to keep track of the high seq and
                % not reprocess again.
                ?LOG_MAPREDUCE_ERROR("Bucket `~s`, ~s group `~s`, skipping "
                                     "document with non-utf8 id. Doc id bytes: ~w",
                                     [SetName, GroupType, DDocId, ?b2l(DocId)]),
                Entry = {Seq, #doc{id = DocId, deleted = true}, PartitionId}
            end
>>>>>>> 961ad599
        end
    end,
    case Entry of
    nil ->
        ok;
    _ ->
        couch_work_queue:queue(MapQueue, Entry),
        update_task(1)
    end.


do_maps(Group, MapQueue, WriteQueue) ->
    #set_view_group{
        set_name = SetName,
        name = DDocId,
        type = Type,
        mod = Mod
    } = Group,
    case couch_work_queue:dequeue(MapQueue) of
    closed ->
        couch_work_queue:close(WriteQueue);
    {ok, Queue, _QueueSize} ->
        ViewCount = length(Group#set_view_group.views),
        Items = lists:foldr(
            fun({Seq, #doc{id = Id, deleted = true}, PartitionId}, Acc) ->
                Item = {Seq, Id, PartitionId, []},
                [Item | Acc];
            ({Seq, #doc{id = Id, deleted = false} = Doc, PartitionId}, Acc) ->
                try
                    {ok, Result} = couch_set_view_mapreduce:map(Doc),
                    {Result2, _} = lists:foldr(
                        fun({error, Reason}, {AccRes, Pos}) ->
                            ErrorMsg = "Bucket `~s`, ~s group `~s`, error mapping"
                                    " document `~s` for view `~s`: ~s",
                            ViewName = Mod:view_name(Group, Pos),
                            Args = [SetName, Type, DDocId, Id, ViewName,
                                    couch_util:to_binary(Reason)],
                            ?LOG_MAPREDUCE_ERROR(ErrorMsg, Args),
                            {[[] | AccRes], Pos - 1};
                        (KVs, {AccRes, Pos}) ->
                            {[KVs | AccRes], Pos - 1}
                        end,
                        {[], ViewCount}, Result),
                    Item = {Seq, Id, PartitionId, Result2},
                    [Item | Acc]
                catch _:{error, Reason} ->
                    ErrorMsg = "Bucket `~s`, ~s group `~s`, error mapping document `~s`: ~s",
                    Args = [SetName, Type, DDocId, Id, couch_util:to_binary(Reason)],
                    ?LOG_MAPREDUCE_ERROR(ErrorMsg, Args),
                    [{Seq, Id, PartitionId, []} | Acc]
                end
            end,
            [], Queue),
        ok = couch_work_queue:queue(WriteQueue, Items),
        do_maps(Group, MapQueue, WriteQueue)
    end.


do_writes(Acc) ->
    #writer_acc{
        kvs = Kvs,
        kvs_size = KvsSize,
        write_queue = WriteQueue
    } = Acc,
    case couch_work_queue:dequeue(WriteQueue) of
    closed ->
        flush_writes(Acc#writer_acc{final_batch = true});
    {ok, Queue0, QueueSize} ->
        Queue = lists:flatten(Queue0),
        Kvs2 = Kvs ++ Queue,
        KvsSize2 = KvsSize + QueueSize,
        Acc2 = Acc#writer_acc{
            kvs = Kvs2,
            kvs_size = KvsSize2
        },
        case should_flush_writes(Acc2) of
        true ->
            Acc3 = flush_writes(Acc2),
            Acc4 = Acc3#writer_acc{kvs = [], kvs_size = 0};
        false ->
            Acc4 = Acc2
        end,
        do_writes(Acc4)
    end.


should_flush_writes(Acc) ->
    #writer_acc{
        view_empty_kvs = ViewEmptyKvs,
        kvs_size = KvsSize
    } = Acc,
    KvsSize >= (?MIN_BATCH_SIZE_PER_VIEW * length(ViewEmptyKvs)).


flush_writes(#writer_acc{kvs = [], initial_build = false} = Acc) ->
    Acc2 = maybe_update_btrees(Acc),
    checkpoint(Acc2);

flush_writes(#writer_acc{initial_build = false} = Acc0) ->
    #writer_acc{
        kvs = Kvs,
        view_empty_kvs = ViewEmptyKVs,
        group = Group,
        parent = Parent,
        owner = Owner,
        last_seqs = LastSeqs
    } = Acc0,
    {ViewKVs, DocIdViewIdKeys, NewLastSeqs} =
        process_map_results(Kvs, ViewEmptyKVs, LastSeqs),
    Acc1 = Acc0#writer_acc{last_seqs = NewLastSeqs},
    Acc = write_to_tmp_batch_files(ViewKVs, DocIdViewIdKeys, Acc1),
    #writer_acc{group = NewGroup} = Acc,
    case ?set_seqs(NewGroup) =/= ?set_seqs(Group) of
    true ->
        Acc2 = checkpoint(Acc),
        case (Acc#writer_acc.state =:= updating_active) andalso
            lists:any(fun({PartId, _}) ->
                ((1 bsl PartId) band ?set_pbitmask(Group) =/= 0)
            end, NewLastSeqs) of
        true ->
            notify_owner(Owner, {state, updating_passive}, Parent),
            Acc2#writer_acc{state = updating_passive};
        false ->
            Acc2
        end;
    false ->
        Acc
    end;

flush_writes(#writer_acc{initial_build = true} = WriterAcc) ->
    #writer_acc{
        kvs = Kvs,
        view_empty_kvs = ViewEmptyKVs,
        tmp_files = TmpFiles,
        tmp_dir = TmpDir,
        group = Group,
        final_batch = IsFinalBatch,
        max_seqs = MaxSeqs,
        stats = Stats
    } = WriterAcc,
    #set_view_group{
        set_name = SetName,
        type = Type,
        name = DDocId,
        mod = Mod
    } = Group,
    {ViewKVs, DocIdViewIdKeys, MaxSeqs2} = process_map_results(Kvs, ViewEmptyKVs, MaxSeqs),

    IdRecords = lists:foldr(
        fun({_DocId, {_PartId, []}}, Acc) ->
                Acc;
            (Kv, Acc) ->
                [{KeyBin, ValBin}] = convert_back_index_kvs_to_binary([Kv], []),
                KvBin = [<<(byte_size(KeyBin)):16>>, KeyBin, ValBin],
                [[<<(iolist_size(KvBin)):32/native>>, KvBin] | Acc]
        end,
        [], DocIdViewIdKeys),
    #set_view_tmp_file_info{fd = IdFd} = dict:fetch(ids_index, TmpFiles),
    ok = file:write(IdFd, IdRecords),

    {InsertKVCount, TmpFiles2} = Mod:write_kvs(Group, TmpFiles, ViewKVs),

    case IsFinalBatch of
    false ->
        WriterAcc#writer_acc{
            max_seqs = MaxSeqs2,
            stats = Stats#set_view_updater_stats{
                inserted_kvs = Stats#set_view_updater_stats.inserted_kvs + InsertKVCount,
                inserted_ids = Stats#set_view_updater_stats.inserted_ids + length(DocIdViewIdKeys)
            }
        };
    true ->
        % For mapreduce view, sorting is performed by native btree builder
        case Mod of
        spatial_view ->
            ?LOG_INFO("Updater for set view `~s`, ~s group `~s`, sorting view files",
                  [SetName, Type, DDocId]),
            ok = sort_tmp_files(TmpFiles2, TmpDir, Group, true);
        _ ->
            ok
        end,
        ?LOG_INFO("Updater for set view `~s`, ~s group `~s`, starting btree "
                  "build phase" , [SetName, Type, DDocId]),
        {Group2, BuildFd} = Mod:finish_build(Group, TmpFiles2, TmpDir),
        Header = Group2#set_view_group.index_header,
        NewHeader = Header#set_view_index_header{
            seqs = MaxSeqs2
        },
        WriterAcc#writer_acc{
            tmp_files = dict:store(build_file, BuildFd, TmpFiles2),
            max_seqs = MaxSeqs2,
            stats = Stats#set_view_updater_stats{
                inserted_kvs = Stats#set_view_updater_stats.inserted_kvs + InsertKVCount,
                inserted_ids = Stats#set_view_updater_stats.inserted_ids + length(DocIdViewIdKeys),
                seqs = lists:sum([S || {_, S} <- MaxSeqs2])
            },
            group = Group2#set_view_group{
                index_header = NewHeader
            }
        }
    end.


process_map_results(Kvs, ViewEmptyKVs, PartSeqs) ->
    lists:foldl(
        fun({Seq, DocId, PartId, []}, {ViewKVsAcc, DocIdViewIdKeysAcc, PartIdSeqs}) ->
            PartIdSeqs2 = update_part_seq(Seq, PartId, PartIdSeqs),
            {ViewKVsAcc, [{DocId, {PartId, []}} | DocIdViewIdKeysAcc], PartIdSeqs2};
        ({Seq, DocId, PartId, QueryResults}, {ViewKVsAcc, DocIdViewIdKeysAcc, PartIdSeqs}) ->
            {NewViewKVs, NewViewIdKeys} = view_insert_doc_query_results(
                    DocId, PartId, QueryResults, ViewKVsAcc, [], []),
            PartIdSeqs2 = update_part_seq(Seq, PartId, PartIdSeqs),
            {NewViewKVs, [{DocId, {PartId, NewViewIdKeys}} | DocIdViewIdKeysAcc], PartIdSeqs2}
        end,
        {ViewEmptyKVs, [], PartSeqs}, Kvs).


-spec update_transferred_replicas(#set_view_group{},
                                  partition_seqs(),
                                  partition_seqs()) -> #set_view_group{}.
update_transferred_replicas(Group, _MaxSeqs, _PartIdSeqs) when ?set_replicas_on_transfer(Group) =:= [] ->
    Group;
update_transferred_replicas(Group, MaxSeqs, PartIdSeqs) ->
    #set_view_group{index_header = Header} = Group,
    RepsTransferred = lists:foldl(
        fun({PartId, Seq}, A) ->
            case lists:member(PartId, ?set_replicas_on_transfer(Group))
                andalso (Seq >= couch_set_view_util:get_part_seq(PartId, MaxSeqs)) of
            true ->
                ordsets:add_element(PartId, A);
            false ->
                A
            end
        end,
        ordsets:new(), PartIdSeqs),
    ReplicasOnTransfer2 = ordsets:subtract(?set_replicas_on_transfer(Group), RepsTransferred),
    {Abitmask2, Pbitmask2} = lists:foldl(
        fun(Id, {A, P}) ->
            Mask = 1 bsl Id,
            Mask = ?set_pbitmask(Group) band Mask,
            0 = ?set_abitmask(Group) band Mask,
            {A bor Mask, P bxor Mask}
        end,
        {?set_abitmask(Group), ?set_pbitmask(Group)},
        RepsTransferred),
    Group#set_view_group{
        index_header = Header#set_view_index_header{
            abitmask = Abitmask2,
            pbitmask = Pbitmask2,
            replicas_on_transfer = ReplicasOnTransfer2
        }
    }.


-spec update_part_seq(update_seq(), partition_id(), partition_seqs()) -> partition_seqs().
update_part_seq(Seq, PartId, Acc) ->
    case couch_set_view_util:find_part_seq(PartId, Acc) of
    {ok, Max} when Max >= Seq ->
        Acc;
    _ ->
        orddict:store(PartId, Seq, Acc)
    end.


view_insert_doc_query_results(_DocId, _PartitionId, [], [], ViewKVsAcc, ViewIdKeysAcc) ->
    {lists:reverse(ViewKVsAcc), lists:reverse(ViewIdKeysAcc)};
view_insert_doc_query_results(DocId, PartitionId, [ResultKVs | RestResults],
        [{View, KVs} | RestViewKVs], ViewKVsAcc, ViewIdKeysAcc) ->
    % Take any identical keys and combine the values
    {NewKVs, NewViewIdKeysAcc} = lists:foldl(
        fun({Key, Val}, {[{{Key, PrevDocId} = Kd, PrevVal} | AccRest], AccVid}) when PrevDocId =:= DocId ->
            AccKv2 = case PrevVal of
            {PartitionId, {dups, Dups}} ->
                [{Kd, {PartitionId, {dups, [Val | Dups]}}} | AccRest];
            {PartitionId, UserPrevVal} ->
                [{Kd, {PartitionId, {dups, [Val, UserPrevVal]}}} | AccRest]
            end,
            {AccKv2, AccVid};
        ({Key, Val}, {AccKv, AccVid}) ->
            {[{{Key, DocId}, {PartitionId, Val}} | AccKv], [Key | AccVid]}
        end,
        {KVs, []}, lists:sort(ResultKVs)),
    NewViewKVsAcc = [{View, NewKVs} | ViewKVsAcc],
    case NewViewIdKeysAcc of
    [] ->
        NewViewIdKeysAcc2 = ViewIdKeysAcc;
    _ ->
        NewViewIdKeysAcc2 = [{View#set_view.id_num, NewViewIdKeysAcc} | ViewIdKeysAcc]
    end,
    view_insert_doc_query_results(
        DocId, PartitionId, RestResults, RestViewKVs, NewViewKVsAcc, NewViewIdKeysAcc2).


% Incremental updates.
write_to_tmp_batch_files(ViewKeyValuesToAdd, DocIdViewIdKeys, WriterAcc) ->
    #writer_acc{
        tmp_files = TmpFiles,
        group = #set_view_group{
            id_btree = IdBtree,
            mod = Mod
        }
    } = WriterAcc,

    {AddDocIdViewIdKeys0, RemoveDocIds, LookupDocIds} = lists:foldr(
        fun({DocId, {PartId, [] = _ViewIdKeys}}, {A, B, C}) ->
                BackKey = make_back_index_key(DocId, PartId),
                case is_new_partition(PartId, WriterAcc) of
                true ->
                    {A, [BackKey | B], C};
                false ->
                    {A, [BackKey | B], [BackKey | C]}
                end;
            ({DocId, {PartId, _ViewIdKeys}} = KvPairs, {A, B, C}) ->
                BackKey = make_back_index_key(DocId, PartId),
                case is_new_partition(PartId, WriterAcc) of
                true ->
                    {[KvPairs | A], B, C};
                false ->
                    {[KvPairs | A], B, [BackKey | C]}
                end
        end,
        {[], [], []}, DocIdViewIdKeys),

    AddDocIdViewIdKeys = convert_back_index_kvs_to_binary(AddDocIdViewIdKeys0, []),

    IdsData1 = lists:map(
        fun(K) -> couch_set_view_updater_helper:encode_btree_op(remove, K) end,
        RemoveDocIds),

    IdsData2 = lists:foldl(
        fun({K, V}, Acc) ->
            Bin = couch_set_view_updater_helper:encode_btree_op(insert, K, V),
            [Bin | Acc]
        end,
        IdsData1,
        AddDocIdViewIdKeys),

    IdTmpFileInfo = dict:fetch(ids_index, TmpFiles),
    case IdTmpFileInfo of
    #set_view_tmp_file_info{fd = nil} ->
        0 = IdTmpFileInfo#set_view_tmp_file_info.size,
        IdTmpFilePath = new_sort_file_name(WriterAcc),
        {ok, IdTmpFileFd} = file2:open(IdTmpFilePath, [raw, append, binary]),
        IdTmpFileSize = 0;
    #set_view_tmp_file_info{
            fd = IdTmpFileFd, name = IdTmpFilePath, size = IdTmpFileSize} ->
        ok
    end,

    ok = file:write(IdTmpFileFd, IdsData2),

    IdTmpFileInfo2 = IdTmpFileInfo#set_view_tmp_file_info{
        fd = IdTmpFileFd,
        name = IdTmpFilePath,
        size = IdTmpFileSize + iolist_size(IdsData2)
    },
    TmpFiles2 = dict:store(ids_index, IdTmpFileInfo2, TmpFiles),

    case LookupDocIds of
    [] ->
        LookupResults = [];
    _ ->
        {ok, LookupResults, IdBtree} =
            couch_btree:query_modify(IdBtree, LookupDocIds, [], [])
    end,
    KeysToRemoveByView = lists:foldl(
        fun(LookupResult, KeysToRemoveByViewAcc) ->
            case LookupResult of
            {ok, {<<_Part:16, DocId/binary>>, <<_Part:16, ViewIdKeys/binary>>}} ->
                lists:foldl(
                    fun({ViewId, Keys}, KeysToRemoveByViewAcc2) ->
                        EncodedKeys = [couch_set_view_util:encode_key_docid(Key, DocId) || Key <- Keys],
                        dict:append_list(ViewId, EncodedKeys, KeysToRemoveByViewAcc2)
                    end,
                    KeysToRemoveByViewAcc, couch_set_view_util:parse_view_id_keys(ViewIdKeys));
            {not_found, _} ->
                KeysToRemoveByViewAcc
            end
        end,
        dict:new(), LookupResults),

    WriterAcc2 = Mod:update_tmp_files(
        WriterAcc#writer_acc{tmp_files = TmpFiles2}, ViewKeyValuesToAdd,
        KeysToRemoveByView),
    maybe_update_btrees(WriterAcc2).


is_new_partition(PartId, #writer_acc{initial_seqs = InitialSeqs}) ->
    couch_util:get_value(PartId, InitialSeqs, 0) == 0.


% For incremental index updates.
maybe_update_btrees(WriterAcc0) ->
    #writer_acc{
        view_empty_kvs = ViewEmptyKVs,
        tmp_files = TmpFiles,
        group = Group0,
        final_batch = IsFinalBatch,
        owner = Owner,
        last_seqs = LastSeqs
    } = WriterAcc0,
    IdTmpFileInfo = dict:fetch(ids_index, TmpFiles),
    ShouldFlushViews = case Group0#set_view_group.mod of
    mapreduce_view ->
        lists:any(
            fun({#set_view{id_num = Id}, _}) ->
                ViewTmpFileInfo = dict:fetch(Id, TmpFiles),
                ViewTmpFileInfo#set_view_tmp_file_info.size >= ?INC_MAX_TMP_FILE_SIZE
            end, ViewEmptyKVs);
    % Currently the spatial views are updated through an code path within
    % Erlang without using the new C based code.
    spatial_view ->
        true
    end,
    ShouldFlush = IsFinalBatch orelse
        ((IdTmpFileInfo#set_view_tmp_file_info.size >= ?INC_MAX_TMP_FILE_SIZE) andalso
        ShouldFlushViews),
    case ShouldFlush of
    false ->
        NewLastSeqs1 = LastSeqs,
        case erlang:get(updater_worker) of
        undefined ->
            WriterAcc = WriterAcc0;
        UpdaterWorker when is_reference(UpdaterWorker) ->
            receive
            {UpdaterWorker, UpGroup, UpStats, CompactFiles} ->
                send_log_compact_files(Owner, CompactFiles, ?set_seqs(UpGroup)),
                erlang:erase(updater_worker),
                WriterAcc = check_if_compactor_started(
                    WriterAcc0#writer_acc{group = UpGroup, stats = UpStats})
            after 0 ->
                WriterAcc = WriterAcc0
            end
        end;
    true ->
        % Mapreduce view ops sorting is performed by native updater
        case Group0#set_view_group.mod of
        spatial_view ->
            ok = sort_tmp_files(TmpFiles, WriterAcc0#writer_acc.tmp_dir, Group0, false);
        _ ->
            ok
        end,
        case erlang:erase(updater_worker) of
        undefined ->
            WriterAcc1 = WriterAcc0;
        UpdaterWorker when is_reference(UpdaterWorker) ->
            receive
            {UpdaterWorker, UpGroup2, UpStats2, CompactFiles2} ->
                send_log_compact_files(Owner, CompactFiles2, ?set_seqs(UpGroup2)),
                WriterAcc1 = check_if_compactor_started(
                    WriterAcc0#writer_acc{
                        group = UpGroup2,
                        stats = UpStats2
                    })
            end
        end,
        WriterAcc2 = check_if_compactor_started(WriterAcc1),
        NewUpdaterWorker = spawn_updater_worker(WriterAcc2, LastSeqs),
        NewLastSeqs1 = orddict:new(),
        erlang:put(updater_worker, NewUpdaterWorker),
        TmpFiles2 = dict:map(
            fun(_, _) -> #set_view_tmp_file_info{} end, TmpFiles),
        WriterAcc = WriterAcc2#writer_acc{tmp_files = TmpFiles2}
    end,
    #writer_acc{
        stats = NewStats0,
        group = NewGroup0
    } = WriterAcc,
    case IsFinalBatch of
    true ->
        case erlang:erase(updater_worker) of
        undefined ->
            NewGroup = NewGroup0,
            NewStats = NewStats0;
        UpdaterWorker2 when is_reference(UpdaterWorker2) ->
            receive
            {UpdaterWorker2, NewGroup, NewStats, CompactFiles3} ->
                send_log_compact_files(Owner, CompactFiles3, ?set_seqs(NewGroup))
            end
        end,
        NewLastSeqs = orddict:new();
    false ->
        NewGroup = NewGroup0,
        NewStats = NewStats0,
        NewLastSeqs = NewLastSeqs1
    end,
    NewWriterAcc = WriterAcc#writer_acc{
        stats = NewStats,
        group = NewGroup,
        last_seqs = NewLastSeqs
    },
    NewWriterAcc.


send_log_compact_files(_Owner, [], _Seqs) ->
    ok;
send_log_compact_files(Owner, Files, Seqs) ->
    ok = gen_server:cast(Owner, {compact_log_files, Files, Seqs}).


spawn_updater_worker(WriterAcc, PartIdSeqs) ->
    Parent = self(),
    Ref = make_ref(),
    #writer_acc{
        group = Group,
        parent = UpdaterPid,
        max_seqs = MaxSeqs
    } = WriterAcc,
    % Wait for main updater process to ack
    UpdaterPid ! {native_updater_start, self()},
    receive
    {ok, native_updater_start} ->
        ok
    end,
    Pid = spawn_link(fun() ->
        case ?set_cbitmask(Group) of
        0 ->
            CleanupStart = 0;
        _ ->
            CleanupStart = os:timestamp()
        end,
        {ok, NewGroup0, CleanupCount, NewStats, NewCompactFiles} = update_btrees(WriterAcc),
        % NOTE vmx 2013-08-06: The following code works well with spatial view
        %    as the `ViewBtrees2` will just be empty.
        case ?set_cbitmask(Group) of
        0 ->
            CleanupTime = 0.0;
        _ ->
            CleanupTime = timer:now_diff(os:timestamp(), CleanupStart) / 1000000,
            #set_view_group{
                set_name = SetName,
                name = DDocId,
                type = GroupType
            } = Group,
            ?LOG_INFO("Updater for set view `~s`, ~s group `~s`, performed cleanup "
                      "of ~p key/value pairs in ~.3f seconds",
                      [SetName, GroupType, DDocId, CleanupCount, CleanupTime])
        end,
        NewSeqs = update_seqs(PartIdSeqs, ?set_seqs(Group)),
        Header = NewGroup0#set_view_group.index_header,
        NewHeader = Header#set_view_index_header{
            seqs = NewSeqs
        },
        NewGroup = NewGroup0#set_view_group{
            index_header = NewHeader
        },
        NewGroup2 = update_transferred_replicas(NewGroup, MaxSeqs, PartIdSeqs),
        NumChanges = count_seqs_done(Group, NewSeqs),
        NewStats2 = NewStats#set_view_updater_stats{
           seqs = NewStats#set_view_updater_stats.seqs + NumChanges,
           cleanup_time = NewStats#set_view_updater_stats.seqs + CleanupTime,
           cleanup_kv_count = NewStats#set_view_updater_stats.cleanup_kv_count + CleanupCount
        },
        Parent ! {Ref, NewGroup2, NewStats2, NewCompactFiles}
    end),
    UpdaterPid ! {native_updater_pid, Pid},
    Ref.

% Update id btree and view btrees with current batch of changes
update_btrees(WriterAcc) ->
    #writer_acc{
        stats = Stats,
        group = Group0,
        tmp_dir = TmpDir,
        tmp_files = TmpFiles,
        compactor_running = CompactorRunning,
        max_insert_batch_size = MaxBatchSize
    } = WriterAcc,
    % Remove spatial views from group
    % The native updater can currently handle mapreduce views only
    Group = couch_set_view_util:remove_group_views(Group0, spatial_view),

    % Prepare list of operation logs for each btree
    #set_view_tmp_file_info{name = IdFile} = dict:fetch(ids_index, TmpFiles),
    ViewFiles = lists:map(
        fun(#set_view{id_num = Id}) ->
            #set_view_tmp_file_info{
                name = ViewFile
            } = dict:fetch(Id, TmpFiles),
            ViewFile
        end, Group#set_view_group.views),
    LogFiles = [IdFile | ViewFiles],

    {ok, NewGroup0, Stats2} = couch_set_view_updater_helper:update_btrees(
        Group, TmpDir, LogFiles, MaxBatchSize, false),
    {IdsInserted, IdsDeleted, KVsInserted, KVsDeleted, CleanupCount} = Stats2,

    % Add back spatial views
    NewGroup = couch_set_view_util:update_group_views(
        NewGroup0, Group0, spatial_view),

    NewStats = Stats#set_view_updater_stats{
     inserted_ids = Stats#set_view_updater_stats.inserted_ids + IdsInserted,
     deleted_ids = Stats#set_view_updater_stats.deleted_ids + IdsDeleted,
     inserted_kvs = Stats#set_view_updater_stats.inserted_kvs + KVsInserted,
     deleted_kvs = Stats#set_view_updater_stats.deleted_kvs + KVsDeleted
    },

    % Remove files if compactor is not running
    % Otherwise send them to compactor to apply deltas
    CompactFiles = lists:foldr(
        fun(SortedFile, AccCompactFiles) ->
            case CompactorRunning of
            true ->
                case filename:extension(SortedFile) of
                ".compact" ->
                     [SortedFile | AccCompactFiles];
                _ ->
                    SortedFile2 = new_sort_file_name(TmpDir, true),
                    ok = file2:rename(SortedFile, SortedFile2),
                    [SortedFile2 | AccCompactFiles]
                end;
            false ->
                ok = file2:delete(SortedFile),
                AccCompactFiles
            end
        end, [], LogFiles),
    {ok, NewGroup, CleanupCount, NewStats, CompactFiles}.


update_seqs(PartIdSeqs, Seqs) ->
    orddict:fold(
        fun(PartId, NewSeq, Acc) ->
            OldSeq = couch_util:get_value(PartId, Acc, 0),
            case NewSeq > OldSeq of
            true ->
                ok;
            false ->
                exit({error, <<"New seq smaller or equal than old seq.">>, PartId, OldSeq, NewSeq})
            end,
            orddict:store(PartId, NewSeq, Acc)
        end,
        Seqs, PartIdSeqs).


update_task(NumChanges) ->
    [Changes, Total] = couch_task_status:get([changes_done, total_changes]),
    Changes2 = Changes + NumChanges,
    Total2 = erlang:max(Total, Changes2),
    Progress = (Changes2 * 100) div Total2,
    couch_task_status:update([
        {progress, Progress},
        {changes_done, Changes2},
        {total_changes, Total2}
    ]).


checkpoint(#writer_acc{owner = Owner, parent = Parent, group = Group} = Acc) ->
    #set_view_group{
        set_name = SetName,
        name = DDocId,
        type = Type
    } = Group,
    ?LOG_INFO("Updater checkpointing set view `~s` update for ~s group `~s`",
              [SetName, Type, DDocId]),
    NewGroup = maybe_fix_group(Group),
    Owner ! {partial_update, Parent, NewGroup},
    Acc#writer_acc{group = NewGroup}.


maybe_fix_group(#set_view_group{index_header = Header} = Group) ->
    receive
    {new_passive_partitions, Parts} ->
        Bitmask = couch_set_view_util:build_bitmask(Parts),
        Seqs2 = lists:foldl(
            fun(PartId, Acc) ->
                case couch_set_view_util:has_part_seq(PartId, Acc) of
                true ->
                    Acc;
                false ->
                    ordsets:add_element({PartId, 0}, Acc)
                end
            end,
            ?set_seqs(Group), Parts),
        Group#set_view_group{
            index_header = Header#set_view_index_header{
                seqs = Seqs2,
                pbitmask = ?set_pbitmask(Group) bor Bitmask
            }
        }
    after 0 ->
        Group
    end.


check_if_compactor_started(#writer_acc{group = Group0} = Acc) ->
    receive
    {compactor_started, Pid} ->
        Group = maybe_fix_group(Group0),
        Pid ! {compactor_started_ack, self(), Group},
        Acc#writer_acc{compactor_running = true, group = Group}
    after 0 ->
        Acc
    end.


init_tmp_files(WriterAcc) ->
    #writer_acc{
        group = Group, initial_build = Init, tmp_dir = TmpDir
    } = WriterAcc,
    case WriterAcc#writer_acc.compactor_running of
    true ->
        ok = couch_set_view_util:delete_sort_files(TmpDir, updater);
    false ->
        ok = couch_set_view_util:delete_sort_files(TmpDir, all)
    end,
    Ids = [ids_index | [V#set_view.id_num || V <- Group#set_view_group.views]],
    Files = case Init of
    true ->
        [begin
             FileName = new_sort_file_name(WriterAcc),
             {ok, Fd} = file2:open(FileName, [raw, append, binary]),
             {Id, #set_view_tmp_file_info{fd = Fd, name = FileName}}
         end || Id <- Ids];
    false ->
         [{Id, #set_view_tmp_file_info{}} || Id <- Ids]
    end,
    WriterAcc#writer_acc{tmp_files = dict:from_list(Files)}.


new_sort_file_name(#writer_acc{tmp_dir = TmpDir, compactor_running = Cr}) ->
    new_sort_file_name(TmpDir, Cr).

new_sort_file_name(TmpDir, true) ->
    couch_set_view_util:new_sort_file_path(TmpDir, compactor);
new_sort_file_name(TmpDir, false) ->
    couch_set_view_util:new_sort_file_path(TmpDir, updater).


convert_back_index_kvs_to_binary([], Acc)->
    lists:reverse(Acc);
convert_back_index_kvs_to_binary([{DocId, {PartId, ViewIdKeys}} | Rest], Acc) ->
    ViewIdKeysBinary = lists:foldl(
        fun({ViewId, Keys}, Acc2) ->
            KeyListBinary = lists:foldl(
                fun(Key, AccKeys) ->
                    <<AccKeys/binary, (byte_size(Key)):16, Key/binary>>
                end,
                <<>>, Keys),
            NumKeys = length(Keys),
            case NumKeys >= (1 bsl 16) of
            true ->
                ErrorMsg = io_lib:format("Too many (~p) keys emitted for "
                                         "document `~s` (maximum allowed is ~p",
                                         [NumKeys, DocId, (1 bsl 16) - 1]),
                throw({error, iolist_to_binary(ErrorMsg)});
            false ->
                ok
            end,
            <<Acc2/binary, ViewId:8, NumKeys:16, KeyListBinary/binary>>
        end,
        <<>>, ViewIdKeys),
    KvBin = {make_back_index_key(DocId, PartId), <<PartId:16, ViewIdKeysBinary/binary>>},
    convert_back_index_kvs_to_binary(Rest, [KvBin | Acc]).


make_back_index_key(DocId, PartId) ->
    <<PartId:16, DocId/binary>>.


count_seqs_done(Group, NewSeqs) ->
    % NewSeqs might have new passive partitions that Group's seqs doesn't
    % have yet (will get them after a checkpoint period).
    lists:foldl(
        fun({PartId, SeqDone}, Acc) ->
            SeqBefore = couch_util:get_value(PartId, ?set_seqs(Group), 0),
            Acc + (SeqDone - SeqBefore)
        end,
        0, NewSeqs).


% Incremental updates.
-spec sort_tmp_files(dict(), string(), #set_view_group{}, boolean()) -> 'ok'.
sort_tmp_files(TmpFiles, TmpDir, Group, InitialBuild) ->
    #set_view_group{
        views = Views0,
        mod = Mod
    } = Group,
    case os:find_executable("couch_view_file_sorter") of
    false ->
        FileSorterCmd = nil,
        throw(<<"couch_view_file_sorter command not found">>);
    FileSorterCmd ->
        ok
    end,
    FileSorter = open_port({spawn_executable, FileSorterCmd}, ?PORT_OPTS),
    case Mod of
    mapreduce_view ->
        case InitialBuild of
        true ->
            true = port_command(FileSorter, [TmpDir, $\n, "b", $\n]);
        false ->
            true = port_command(FileSorter, [TmpDir, $\n, "u", $\n])
        end,
        Views = Views0;
    spatial_view ->
        case InitialBuild of
        true ->
            true = port_command(FileSorter, [TmpDir, $\n, "s", $\n]),
            Views = Views0;
        false ->
            % TODO vmx 2013-08-05: Currently the incremental updates only
            %    contain the id-btree that needs to be processed, hence
            %    the same call as for views can be used.
            true = port_command(FileSorter, [TmpDir, $\n, "u", $\n]),
            Views = []
        end
    end,
    NumViews = length(Views),
    true = port_command(FileSorter, [integer_to_list(NumViews), $\n]),
    IdTmpFileInfo = dict:fetch(ids_index, TmpFiles),
    ok = close_tmp_fd(IdTmpFileInfo),
    true = port_command(FileSorter, [tmp_file_name(IdTmpFileInfo), $\n]),
    ok = lists:foreach(
        fun(#set_view{id_num = Id}) ->
            ViewTmpFileInfo = dict:fetch(Id, TmpFiles),
            ok = close_tmp_fd(ViewTmpFileInfo),
            true = port_command(FileSorter, [tmp_file_name(ViewTmpFileInfo), $\n])
        end,
        Views),
    case Mod of
    mapreduce_view ->
        ok;
    spatial_view when InitialBuild ->
        % Spatial indexes need the enclosing bounding box of the data that
        % is stored in the file
        ok = lists:foreach(
            fun(#set_view{id_num = Id}) ->
                ViewTmpFileInfo = dict:fetch(Id, TmpFiles),
                Mbb = ViewTmpFileInfo#set_view_tmp_file_info.extra,
                NumValues = length(Mbb)*2,
                Values = [
                    [<<From:64/float-native>>, <<To:64/float-native>>] ||
                    [From, To] <- Mbb],
                Data = [<<NumValues:16/integer-native>>, Values, $\n],
                true = port_command(FileSorter, Data)
            end,
            Views);
    spatial_view ->
        ok
    end,
    try
        file_sorter_wait_loop(FileSorter, Group, [])
    after
        catch port_close(FileSorter)
    end.


close_tmp_fd(#set_view_tmp_file_info{fd = nil}) ->
    ok;
close_tmp_fd(#set_view_tmp_file_info{fd = Fd}) ->
    ok = file:close(Fd).


tmp_file_name(#set_view_tmp_file_info{name = nil}) ->
    "<nil>";
tmp_file_name(#set_view_tmp_file_info{name = Name}) ->
    Name.


file_sorter_wait_loop(Port, Group, Acc) ->
    receive
    {Port, {exit_status, 0}} ->
        ok;
    {Port, {exit_status, Status}} ->
        throw({file_sorter_exit, Status});
    {Port, {data, {noeol, Data}}} ->
        file_sorter_wait_loop(Port, Group, [Data | Acc]);
    {Port, {data, {eol, Data}}} ->
        #set_view_group{
            set_name = SetName,
            name = DDocId,
            type = Type
        } = Group,
        Msg = lists:reverse([Data | Acc]),
        ?LOG_ERROR("Set view `~s`, ~s group `~s`, received error from file sorter: ~s",
                   [SetName, Type, DDocId, Msg]),
        file_sorter_wait_loop(Port, Group, []);
    {Port, Error} ->
        throw({file_sorter_error, Error})
    end.<|MERGE_RESOLUTION|>--- conflicted
+++ resolved
@@ -514,15 +514,12 @@
     Owner ! {updater_info, UpdaterPid, Msg}.
 
 
-<<<<<<< HEAD
-queue_doc({Seq, Doc, PartId}=Entry, MapQueue, Group, MaxDocSize,
-        InitialBuild) ->
+queue_doc({Seq, Doc, PartId}, MapQueue, Group, MaxDocSize, InitialBuild) ->
     case Doc#doc.deleted of
     true when InitialBuild ->
-        ok;
+        Entry = nil;
     true ->
-        couch_work_queue:queue(MapQueue, Entry),
-        update_task(1);
+        Entry = {Seq, Doc, PartId};
     false ->
         #set_view_group{
            set_name = SetName,
@@ -537,10 +534,10 @@
                 ?LOG_MAPREDUCE_ERROR("Bucket `~s`, ~s group `~s`, skipping "
                     "document with ID `~s`: too large body (~p bytes)",
                     [SetName, GroupType, DDocId,
-                     ?b2l(Doc#doc.id), iolist_size(Doc#doc.body)]);
+                     ?b2l(Doc#doc.id), iolist_size(Doc#doc.body)]),
+                Entry = {Seq, Doc#doc{deleted = true}, PartId};
             false ->
-                couch_work_queue:queue(MapQueue, Entry),
-                update_task(1)
+                Entry = {Seq, Doc, PartId}
             end;
         false ->
             % If the id isn't utf8 (memcached allows it), then log an error
@@ -551,55 +548,7 @@
             ?LOG_MAPREDUCE_ERROR("Bucket `~s`, ~s group `~s`, skipping "
                 "document with non-utf8 id. Doc id bytes: ~w",
                 [SetName, GroupType, DDocId, ?b2l(Doc#doc.id)]),
-            Entry2 = {Seq, Doc#doc{deleted = true}, PartId},
-            couch_work_queue:queue(MapQueue, Entry2),
-            update_task(1)
-=======
-load_doc(Db, PartitionId, DocInfo, MapQueue, Group, MaxDocSize, InitialBuild) ->
-    #set_view_group{
-        set_name = SetName,
-        name = DDocId,
-        type = GroupType
-    } = Group,
-    #doc_info{id=DocId, local_seq=Seq, deleted=Deleted} = DocInfo,
-    case Deleted of
-    true when InitialBuild ->
-        Entry = nil;
-    true ->
-        Entry = {Seq, #doc{id = DocId, deleted = true}, PartitionId};
-    false ->
-        case couch_util:validate_utf8(DocId) of
-        false ->
-            Entry = {Seq, #doc{id = DocId, deleted = true}, PartitionId};
-        true ->
-            case couch_util:validate_utf8(DocId) of
-            true ->
-                {ok, Doc} = couch_db:open_doc_int(Db, DocInfo, []),
-                % TODO: avoid reading whole doc to determine its size, requires
-                % a minor storage layer change.
-                case (MaxDocSize > 0) andalso
-                    (iolist_size(Doc#doc.body) > MaxDocSize) of
-                true ->
-                    ?LOG_MAPREDUCE_ERROR("Bucket `~s`, ~s group `~s`, skipping "
-                        "document with ID `~s`: too large body (~p bytes)",
-                        [SetName, GroupType, DDocId,
-                         DocId, iolist_size(Doc#doc.body)]),
-                    Entry = {Seq, #doc{id = DocId, deleted = true}, PartitionId};
-                false ->
-                    Entry = {Seq, Doc, PartitionId}
-                end;
-            false ->
-                % If the id isn't utf8 (memcached allows it), then log an error
-                % message and skip the doc. Send it through the queue anyway
-                % so we record the high seq num in case there are a bunch of
-                % these at the end, we want to keep track of the high seq and
-                % not reprocess again.
-                ?LOG_MAPREDUCE_ERROR("Bucket `~s`, ~s group `~s`, skipping "
-                                     "document with non-utf8 id. Doc id bytes: ~w",
-                                     [SetName, GroupType, DDocId, ?b2l(DocId)]),
-                Entry = {Seq, #doc{id = DocId, deleted = true}, PartitionId}
-            end
->>>>>>> 961ad599
+            Entry = {Seq, Doc#doc{deleted = true}, PartId}
         end
     end,
     case Entry of
@@ -1122,8 +1071,6 @@
             CleanupStart = os:timestamp()
         end,
         {ok, NewGroup0, CleanupCount, NewStats, NewCompactFiles} = update_btrees(WriterAcc),
-        % NOTE vmx 2013-08-06: The following code works well with spatial view
-        %    as the `ViewBtrees2` will just be empty.
         case ?set_cbitmask(Group) of
         0 ->
             CleanupTime = 0.0;
