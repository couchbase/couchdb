--- conflicted
+++ resolved
@@ -1259,7 +1259,6 @@
     State3 = start_updater(State2),
     {noreply, State3, ?GET_TIMEOUT(State3)};
 
-<<<<<<< HEAD
 handle_info({'EXIT', Pid, {updater_error, {rollback, RollbackSeqs}}},
         #state{updater_pid = Pid} = State0) ->
     Rollback = rollback(State0, RollbackSeqs),
@@ -1285,11 +1284,8 @@
     State3 = start_updater(State2),
     {noreply, State3, ?GET_TIMEOUT(State3)};
 
-handle_info({'EXIT', Pid, {updater_error, Error}}, #state{updater_pid = Pid} = State) ->
-=======
 handle_info({'EXIT', Pid, {updater_error, Error}}, #state{updater_pid = Pid, group = Group} = State) ->
     ok = couch_file:refresh_eof(Group#set_view_group.fd),
->>>>>>> 961ad599
     ?LOG_ERROR("Set view `~s`, ~s (~s) group `~s`,"
                " received error from updater: ~p",
                [?set_name(State), ?type(State), ?category(State),
